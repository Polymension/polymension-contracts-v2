--- conflicted
+++ resolved
@@ -37,11 +37,8 @@
   },
   "dependencies": {
     "@openzeppelin/contracts": "^4.9.6",
-<<<<<<< HEAD
     "@uniswap/v2-periphery": "^1.1.0-beta.0",
-=======
     "@pythnetwork/entropy-sdk-solidity": "^1.5.0",
->>>>>>> 8798b258
     "axios": "^1.7.2",
     "dotenv": "^16.4.5"
   }
